--- conflicted
+++ resolved
@@ -87,13 +87,8 @@
     get_property(linker-lang TARGET ${target} PROPERTY LINKER_LANGUAGE)
 
     if(CMAKE_COMPILER_IS_GNUCXX)
-<<<<<<< HEAD
         set(c-props " -fvisibility=hidden")
         if(NOT is-c-only)
-=======
-        set(c-props "-fvisibility=hidden")
-        if(NOT ".${linker-lang}" STREQUAL ".C")
->>>>>>> c3921812
             set(c-props "${c-props} -fuse-cxa-atexit")
         endif()
     endif()
