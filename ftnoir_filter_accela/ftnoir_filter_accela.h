--- conflicted
+++ resolved
@@ -1,219 +1,109 @@
-<<<<<<< HEAD
-/********************************************************************************
-* FaceTrackNoIR		This program is a private project of some enthusiastic		*
-*					gamers from Holland, who don't like to pay much for			*
-*					head-tracking.												*
-*																				*
-* Copyright (C) 2012	Wim Vriend (Developing)									*
-*						Ron Hendriks (Researching and Testing)					*
-*																				*
-* Homepage																		*
-*																				*
-* This program is free software; you can redistribute it and/or modify it		*
-* under the terms of the GNU General Public License as published by the			*
-* Free Software Foundation; either version 3 of the License, or (at your		*
-* option) any later version.													*
-*																				*
-* This program is distributed in the hope that it will be useful, but			*
-* WITHOUT ANY WARRANTY; without even the implied warranty of MERCHANTABILITY	*
-* or FITNESS FOR A PARTICULAR PURPOSE. See the GNU General Public License for	*
-* more details.																	*
-*																				*
-* You should have received a copy of the GNU General Public License along		*
-* with this program; if not, see <http://www.gnu.org/licenses/>.				*
-*																				*
-********************************************************************************/
-#pragma once
-#ifndef INCLUDED_FTN_FILTER_H
-#define INCLUDED_FTN_FILTER_H
-
-#undef FTNOIR_TRACKER_BASE_LIB
-#define FTNOIR_TRACKER_BASE_EXPORT Q_DECL_IMPORT
-
-#include "ftnoir_filter_base/ftnoir_filter_base.h"
-#include "ui_ftnoir_accela_filtercontrols.h"
-#include "facetracknoir/global-settings.h"
-#include <QMutex>
-
-#define ACCELA_SMOOTHING_ROTATION 60.0
-#define ACCELA_SMOOTHING_TRANSLATION 40.0
-
-//*******************************************************************************************************
-// FaceTrackNoIR Filter class.
-//*******************************************************************************************************
-class FTNOIR_FILTER_BASE_EXPORT FTNoIR_Filter : public IFilter
-{
-public:
-	FTNoIR_Filter();
-	~FTNoIR_Filter();
-    void FilterHeadPoseData(const double* target_camera_position, double *new_camera_position, const double* last_post_filter_values);
-    void Initialize() {
-        first_run = true;
-    }
-    void receiveSettings(double rot, double trans, double zoom_fac);
-private:
-    QMutex mutex;
-	void loadSettings();
-	bool first_run;
-    double rotation_alpha, translation_alpha, zoom_factor;
-    double current_camera_position[6];
-};
-
-//*******************************************************************************************************
-// FaceTrackNoIR Filter Settings-dialog.
-//*******************************************************************************************************
-
-// Widget that has controls for FTNoIR protocol filter-settings.
-class FTNOIR_FILTER_BASE_EXPORT FilterControls: public QWidget, public IFilterDialog
-{
-    Q_OBJECT
-public:
-	explicit FilterControls();
-    virtual ~FilterControls();
-	void showEvent ( QShowEvent * event );
-    void Initialize(QWidget *parent);
-    void registerFilter(IFilter* filter);
-    void unregisterFilter();
-private:
-    Ui::AccelaUICFilterControls ui;
-	void loadSettings();
-	void save();
-	bool settingsDirty;
-    FTNoIR_Filter* accela_filter;
-private slots:
-	void doOK();
-	void doCancel();
-	void settingChanged(bool) { settingsDirty = true; }
-	void settingChanged(int) { settingsDirty = true; }
-};
-
-//*******************************************************************************************************
-// FaceTrackNoIR Filter DLL. Functions used to get general info on the Filter
-//*******************************************************************************************************
-class FTNoIR_FilterDll : public Metadata
-{
-public:
-	FTNoIR_FilterDll();
-	~FTNoIR_FilterDll();
-
-    void getFullName(QString *strToBeFilled) { *strToBeFilled = QString("Accela Filter Mk3"); }
-    void getShortName(QString *strToBeFilled) { *strToBeFilled = QString("Accela Mk3"); }
-    void getDescription(QString *strToBeFilled) { *strToBeFilled = QString("Accela filter Mk3"); }
-
-    void getIcon(QIcon *icon){ *icon = QIcon(":/images/filter-16.png");	}
-};
-
-
-#endif						//INCLUDED_FTN_FILTER_H
-//END
-
-=======
-/********************************************************************************
-* FaceTrackNoIR		This program is a private project of some enthusiastic		*
-*					gamers from Holland, who don't like to pay much for			*
-*					head-tracking.												*
-*																				*
-* Copyright (C) 2012	Wim Vriend (Developing)									*
-*						Ron Hendriks (Researching and Testing)					*
-*																				*
-* Homepage																		*
-*																				*
-* This program is free software; you can redistribute it and/or modify it		*
-* under the terms of the GNU General Public License as published by the			*
-* Free Software Foundation; either version 3 of the License, or (at your		*
-* option) any later version.													*
-*																				*
-* This program is distributed in the hope that it will be useful, but			*
-* WITHOUT ANY WARRANTY; without even the implied warranty of MERCHANTABILITY	*
-* or FITNESS FOR A PARTICULAR PURPOSE. See the GNU General Public License for	*
-* more details.																	*
-*																				*
-* You should have received a copy of the GNU General Public License along		*
-* with this program; if not, see <http://www.gnu.org/licenses/>.				*
-*																				*
-********************************************************************************/
-#pragma once
-#ifndef INCLUDED_FTN_FILTER_H
-#define INCLUDED_FTN_FILTER_H
-
-#undef FTNOIR_TRACKER_BASE_LIB
-#define FTNOIR_TRACKER_BASE_EXPORT Q_DECL_IMPORT
-
-#include "ftnoir_filter_base/ftnoir_filter_base.h"
-#include "ui_ftnoir_accela_filtercontrols.h"
-#include "facetracknoir/global-settings.h"
-#include <QMutex>
-
-#define ACCELA_SMOOTHING_ROTATION 6.0
-#define ACCELA_SMOOTHING_TRANSLATION 3.0
+/********************************************************************************
+* FaceTrackNoIR		This program is a private project of some enthusiastic		*
+*					gamers from Holland, who don't like to pay much for			*
+*					head-tracking.												*
+*																				*
+* Copyright (C) 2012	Wim Vriend (Developing)									*
+*						Ron Hendriks (Researching and Testing)					*
+*																				*
+* Homepage																		*
+*																				*
+* This program is free software; you can redistribute it and/or modify it		*
+* under the terms of the GNU General Public License as published by the			*
+* Free Software Foundation; either version 3 of the License, or (at your		*
+* option) any later version.													*
+*																				*
+* This program is distributed in the hope that it will be useful, but			*
+* WITHOUT ANY WARRANTY; without even the implied warranty of MERCHANTABILITY	*
+* or FITNESS FOR A PARTICULAR PURPOSE. See the GNU General Public License for	*
+* more details.																	*
+*																				*
+* You should have received a copy of the GNU General Public License along		*
+* with this program; if not, see <http://www.gnu.org/licenses/>.				*
+*																				*
+********************************************************************************/
+#pragma once
+#ifndef INCLUDED_FTN_FILTER_H
+#define INCLUDED_FTN_FILTER_H
+
+#undef FTNOIR_TRACKER_BASE_LIB
+#define FTNOIR_TRACKER_BASE_EXPORT Q_DECL_IMPORT
+
+#include "ftnoir_filter_base/ftnoir_filter_base.h"
+#include "ui_ftnoir_accela_filtercontrols.h"
+#include "facetracknoir/global-settings.h"
+#include <QMutex>
+
+#define ACCELA_SMOOTHING_ROTATION 60.0
+#define ACCELA_SMOOTHING_TRANSLATION 40.0
 #define ACCELA_ZOOM_SLOWNESS 35
-
-//*******************************************************************************************************
-// FaceTrackNoIR Filter class.
-//*******************************************************************************************************
-class FTNOIR_FILTER_BASE_EXPORT FTNoIR_Filter : public IFilter
-{
-public:
-	FTNoIR_Filter();
-	~FTNoIR_Filter();
-    void FilterHeadPoseData(const double *target_camera_position, double *new_camera_position, const double *last_post_filter_values);
-    void Initialize() {
-        first_run = true;
-    }
-    void receiveSettings(double rot, double trans, double zoom_fac);
-private:
-    QMutex mutex;
-	void loadSettings();
-	bool first_run;
-    double rotation_alpha, translation_alpha, zoom_factor;
-    double current_camera_position[6];
-};
-
-//*******************************************************************************************************
-// FaceTrackNoIR Filter Settings-dialog.
-//*******************************************************************************************************
-
-// Widget that has controls for FTNoIR protocol filter-settings.
-class FTNOIR_FILTER_BASE_EXPORT FilterControls: public QWidget, public IFilterDialog
-{
-    Q_OBJECT
-public:
-	explicit FilterControls();
-    virtual ~FilterControls();
-	void showEvent ( QShowEvent * event );
-    void Initialize(QWidget *parent);
-    void registerFilter(IFilter* filter);
-    void unregisterFilter();
-private:
-    Ui::AccelaUICFilterControls ui;
-	void loadSettings();
-	void save();
-	bool settingsDirty;
-    FTNoIR_Filter* accela_filter;
-private slots:
-	void doOK();
-	void doCancel();
-	void settingChanged(bool) { settingsDirty = true; }
-	void settingChanged(int) { settingsDirty = true; }
-};
-
-//*******************************************************************************************************
-// FaceTrackNoIR Filter DLL. Functions used to get general info on the Filter
-//*******************************************************************************************************
-class FTNoIR_FilterDll : public Metadata
-{
-public:
-	FTNoIR_FilterDll();
-	~FTNoIR_FilterDll();
-
-    void getFullName(QString *strToBeFilled) { *strToBeFilled = QString("Accela Filter Mk3"); }
-    void getShortName(QString *strToBeFilled) { *strToBeFilled = QString("Accela Mk3"); }
-    void getDescription(QString *strToBeFilled) { *strToBeFilled = QString("Accela filter Mk3"); }
-
-    void getIcon(QIcon *icon){ *icon = QIcon(":/images/filter-16.png");	}
-};
-
-
-#endif						//INCLUDED_FTN_FILTER_H
-//END
->>>>>>> b948329c
+
+//*******************************************************************************************************
+// FaceTrackNoIR Filter class.
+//*******************************************************************************************************
+class FTNOIR_FILTER_BASE_EXPORT FTNoIR_Filter : public IFilter
+{
+public:
+	FTNoIR_Filter();
+	~FTNoIR_Filter();
+    void FilterHeadPoseData(const double* target_camera_position, double *new_camera_position, const double* last_post_filter_values);
+    void Initialize() {
+        first_run = true;
+    }
+    void receiveSettings(double rot, double trans, double zoom_fac);
+private:
+    QMutex mutex;
+	void loadSettings();
+	bool first_run;
+    double rotation_alpha, translation_alpha, zoom_factor;
+    double current_camera_position[6];
+};
+
+//*******************************************************************************************************
+// FaceTrackNoIR Filter Settings-dialog.
+//*******************************************************************************************************
+
+// Widget that has controls for FTNoIR protocol filter-settings.
+class FTNOIR_FILTER_BASE_EXPORT FilterControls: public QWidget, public IFilterDialog
+{
+    Q_OBJECT
+public:
+	explicit FilterControls();
+    virtual ~FilterControls();
+	void showEvent ( QShowEvent * event );
+    void Initialize(QWidget *parent);
+    void registerFilter(IFilter* filter);
+    void unregisterFilter();
+private:
+    Ui::AccelaUICFilterControls ui;
+	void loadSettings();
+	void save();
+	bool settingsDirty;
+    FTNoIR_Filter* accela_filter;
+private slots:
+	void doOK();
+	void doCancel();
+	void settingChanged(bool) { settingsDirty = true; }
+	void settingChanged(int) { settingsDirty = true; }
+};
+
+//*******************************************************************************************************
+// FaceTrackNoIR Filter DLL. Functions used to get general info on the Filter
+//*******************************************************************************************************
+class FTNoIR_FilterDll : public Metadata
+{
+public:
+	FTNoIR_FilterDll();
+	~FTNoIR_FilterDll();
+
+    void getFullName(QString *strToBeFilled) { *strToBeFilled = QString("Accela Filter Mk3"); }
+    void getShortName(QString *strToBeFilled) { *strToBeFilled = QString("Accela Mk3"); }
+    void getDescription(QString *strToBeFilled) { *strToBeFilled = QString("Accela filter Mk3"); }
+
+    void getIcon(QIcon *icon){ *icon = QIcon(":/images/filter-16.png");	}
+};
+
+
+#endif						//INCLUDED_FTN_FILTER_H
+//END
+