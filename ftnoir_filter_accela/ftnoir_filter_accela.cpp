--- conflicted
+++ resolved
@@ -1,181 +1,89 @@
-<<<<<<< HEAD
-/* Copyright (c) 2012 Stanislaw Halik
- *
- * Permission to use, copy, modify, and/or distribute this software for any
- * purpose with or without fee is hereby granted, provided that the above
- * copyright notice and this permission notice appear in all copies.
- */
-#include "ftnoir_filter_accela/ftnoir_filter_accela.h"
-#include <cmath>
-#include <QDebug>
-#include <QMutexLocker>
-#include "facetracknoir/global-settings.h"
-
-using namespace std;
-
-FTNoIR_Filter::FTNoIR_Filter()
-{
-	first_run = true;
-	loadSettings();
-}
-
-FTNoIR_Filter::~FTNoIR_Filter()
-{
-
-}
-
-void FTNoIR_Filter::loadSettings() {
-	QSettings settings("opentrack");	// Registry settings (in HK_USER)
-
-	QString currentFile = settings.value ( "SettingsFile", QCoreApplication::applicationDirPath() + "/Settings/default.ini" ).toString();
-	QSettings iniFile( currentFile, QSettings::IniFormat );		// Application settings (in INI-file)
-
-	iniFile.beginGroup ( "Accela" );
-    zoom_factor = iniFile.value("zoom-slowness", 0).toDouble();
-    rotation_alpha = iniFile.value("rotation-alpha", ACCELA_SMOOTHING_ROTATION).toDouble();
-    translation_alpha = iniFile.value("translation-alpha", ACCELA_SMOOTHING_TRANSLATION).toDouble();
-	iniFile.endGroup ();
-}
-
-void FTNoIR_Filter::receiveSettings(double rot, double trans, double zoom_fac)
-{
-    QMutexLocker foo(&mutex);
-    
-    rotation_alpha = rot;
-    translation_alpha = trans;
-    zoom_factor = zoom_fac;
-}
-
-static double parabola(const double a, const double x)
-{
-    const double a1 = 1./a;
-    return a1 * x * x;
-}
-
-void FTNoIR_Filter::FilterHeadPoseData(const double* target_camera_position,
-                                       double *new_camera_position,
-                                       const double* last_post_filter_values)
-{
-	if (first_run)
-	{
-        for (int i = 0; i < 6; i++)
-        {
-            new_camera_position[i] = target_camera_position[i];
-            current_camera_position[i] = target_camera_position[i];
-        }
-
-		first_run = false;
-		return;
-	}
-    
-    QMutexLocker foo(&mutex);
-
-    for (int i=0;i<6;i++)
-	{
-        const double vec = target_camera_position[i] - current_camera_position[i];
-		const int sign = vec < 0 ? -1 : 1;
-		const double x = fabs(vec);
-        const double a = i >= 3 ? rotation_alpha : translation_alpha;
-        const double reduction = 1. / std::max(1., 1. + zoom_factor * -last_post_filter_values[TZ] / 1000);
-        const double velocity = parabola(a, x) * reduction;
-		const double result = current_camera_position[i] + velocity * sign;
-        const bool done = sign > 0 ? result >= target_camera_position[i] : result <= target_camera_position[i];
-        new_camera_position[i] = current_camera_position[i] = done ? target_camera_position[i] : result;
-	}
-}
-
-extern "C" FTNOIR_FILTER_BASE_EXPORT IFilter* CALLING_CONVENTION GetConstructor()
-{
-    return new FTNoIR_Filter;
-}
-=======
-/* Copyright (c) 2012 Stanislaw Halik
- *
- * Permission to use, copy, modify, and/or distribute this software for any
- * purpose with or without fee is hereby granted, provided that the above
- * copyright notice and this permission notice appear in all copies.
- */
-#include "ftnoir_filter_accela/ftnoir_filter_accela.h"
-#include <cmath>
-#include <QDebug>
-#include <QMutexLocker>
-#include "facetracknoir/global-settings.h"
-
-using namespace std;
-
-FTNoIR_Filter::FTNoIR_Filter()
-{
-	first_run = true;
-	loadSettings();
-}
-
-FTNoIR_Filter::~FTNoIR_Filter()
-{
-
-}
-
-void FTNoIR_Filter::loadSettings() {
-	QSettings settings("opentrack");	// Registry settings (in HK_USER)
-
+/* Copyright (c) 2012 Stanislaw Halik
+ *
+ * Permission to use, copy, modify, and/or distribute this software for any
+ * purpose with or without fee is hereby granted, provided that the above
+ * copyright notice and this permission notice appear in all copies.
+ */
+#include "ftnoir_filter_accela/ftnoir_filter_accela.h"
+#include <cmath>
+#include <QDebug>
+#include <QMutexLocker>
+#include "facetracknoir/global-settings.h"
+
+using namespace std;
+
+FTNoIR_Filter::FTNoIR_Filter()
+{
+	first_run = true;
+	loadSettings();
+}
+
+FTNoIR_Filter::~FTNoIR_Filter()
+{
+
+}
+
+void FTNoIR_Filter::loadSettings() {
+	QSettings settings("opentrack");	// Registry settings (in HK_USER)
+
 	QString currentFile = settings.value ( "SettingsFile", QCoreApplication::applicationDirPath() + "/settings/default.ini" ).toString();
-	QSettings iniFile( currentFile, QSettings::IniFormat );		// Application settings (in INI-file)
-
-	iniFile.beginGroup ( "Accela" );
+	QSettings iniFile( currentFile, QSettings::IniFormat );		// Application settings (in INI-file)
+
+	iniFile.beginGroup ( "Accela" );
     zoom_factor = iniFile.value("zoom-slowness", ACCELA_ZOOM_SLOWNESS).toDouble();
-    rotation_alpha = iniFile.value("rotation-alpha", ACCELA_SMOOTHING_ROTATION).toDouble();
-    translation_alpha = iniFile.value("translation-alpha", ACCELA_SMOOTHING_TRANSLATION).toDouble();
-	iniFile.endGroup ();
-}
-
-void FTNoIR_Filter::receiveSettings(double rot, double trans, double zoom_fac)
-{
-    QMutexLocker foo(&mutex);
-    
-    rotation_alpha = rot;
-    translation_alpha = trans;
-    zoom_factor = zoom_fac;
-}
-
-static double parabola(const double a, const double x)
-{
-    const double a1 = 1./a;
-    return a1 * x * x;
-}
-
-void FTNoIR_Filter::FilterHeadPoseData(const double *target_camera_position,
-                                       double *new_camera_position,
-                                       const double *last_post_filter_values)
-{
-	if (first_run)
-	{
-        for (int i = 0; i < 6; i++)
-        {
-            new_camera_position[i] = target_camera_position[i];
-            current_camera_position[i] = target_camera_position[i];
-        }
-
-		first_run = false;
-		return;
-	}
-    
-    QMutexLocker foo(&mutex);
-
-    for (int i=0;i<6;i++)
-	{
-        const double vec = target_camera_position[i] - current_camera_position[i];
-		const int sign = vec < 0 ? -1 : 1;
-		const double x = fabs(vec);
-        const double a = i >= 3 ? rotation_alpha : translation_alpha;
-        const double reduction = 1. / std::max(1., 1. + zoom_factor * -last_post_filter_values[TZ] / 1000);
-        const double velocity = parabola(a, x) * reduction;
-		const double result = current_camera_position[i] + velocity * sign;
-        const bool done = sign > 0 ? result >= target_camera_position[i] : result <= target_camera_position[i];
-        new_camera_position[i] = current_camera_position[i] = done ? target_camera_position[i] : result;
-	}
-}
-
-extern "C" FTNOIR_FILTER_BASE_EXPORT IFilter* CALLING_CONVENTION GetConstructor()
-{
-    return new FTNoIR_Filter;
-}
->>>>>>> b948329c
+    rotation_alpha = iniFile.value("rotation-alpha", ACCELA_SMOOTHING_ROTATION).toDouble();
+    translation_alpha = iniFile.value("translation-alpha", ACCELA_SMOOTHING_TRANSLATION).toDouble();
+	iniFile.endGroup ();
+}
+
+void FTNoIR_Filter::receiveSettings(double rot, double trans, double zoom_fac)
+{
+    QMutexLocker foo(&mutex);
+    
+    rotation_alpha = rot;
+    translation_alpha = trans;
+    zoom_factor = zoom_fac;
+}
+
+static double parabola(const double a, const double x)
+{
+    const double a1 = 1./a;
+    return a1 * x * x;
+}
+
+void FTNoIR_Filter::FilterHeadPoseData(const double* target_camera_position,
+                                       double *new_camera_position,
+                                       const double* last_post_filter_values)
+{
+	if (first_run)
+	{
+        for (int i = 0; i < 6; i++)
+        {
+            new_camera_position[i] = target_camera_position[i];
+            current_camera_position[i] = target_camera_position[i];
+        }
+
+		first_run = false;
+		return;
+	}
+    
+    QMutexLocker foo(&mutex);
+
+    for (int i=0;i<6;i++)
+	{
+        const double vec = target_camera_position[i] - current_camera_position[i];
+		const int sign = vec < 0 ? -1 : 1;
+		const double x = fabs(vec);
+        const double a = i >= 3 ? rotation_alpha : translation_alpha;
+        const double reduction = 1. / std::max(1., 1. + zoom_factor * -last_post_filter_values[TZ] / 1000);
+        const double velocity = parabola(a, x) * reduction;
+		const double result = current_camera_position[i] + velocity * sign;
+        const bool done = sign > 0 ? result >= target_camera_position[i] : result <= target_camera_position[i];
+        new_camera_position[i] = current_camera_position[i] = done ? target_camera_position[i] : result;
+	}
+}
+
+extern "C" FTNOIR_FILTER_BASE_EXPORT IFilter* CALLING_CONVENTION GetConstructor()
+{
+    return new FTNoIR_Filter;
+}